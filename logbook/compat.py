--- conflicted
+++ resolved
@@ -174,7 +174,8 @@
     def convert_record(self, old_record):
         """Converts a record from logbook to logging."""
         if sys.version_info >= (2, 5):
-            optional_kwargs = {'func': old_record.func_name}
+            # make sure 2to3 does not screw this up
+            optional_kwargs = {'func': getattr(old_record, 'func_name')}
         else:
             optional_kwargs = {}
         record = logging.LogRecord(old_record.channel,
@@ -183,12 +184,7 @@
                                    old_record.lineno,
                                    old_record.message,
                                    (), old_record.exc_info,
-<<<<<<< HEAD
-                                   # make sure 2to3 does not screw this up
-                                   getattr(old_record, 'func_name'))
-=======
                                    **optional_kwargs)
->>>>>>> caf0e6a0
         for key, value in old_record.extra.iteritems():
             record.__dict__.setdefault(key, value)
         record.created = self.convert_time(old_record.time)
