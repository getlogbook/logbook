from contextlib import contextmanager
import functools
import sys
import threading

from .base import Logger
from .helpers import string_types
from logbook import debug as logbook_debug


class _SlowContextNotifier(object):

    def __init__(self, threshold, logger_func, args, kwargs):
        self.logger_func = logger_func
        self.args = args
        self.kwargs = kwargs or {}
        self.evt = threading.Event()
        self.threshold = threshold
        self.thread = threading.Thread(target=self._notifier)

    def _notifier(self):
        self.evt.wait(timeout=self.threshold)
        if not self.evt.is_set():
            self.logger_func(*self.args, **self.kwargs)

    def __enter__(self):
        self.thread.start()
        return self

    def __exit__(self, *_):
        self.evt.set()
        self.thread.join()


<<<<<<< HEAD
def logged_if_slow(message, threshold=1, func=logbook_debug, args=None, kwargs=None):
    """Logs a message (by default using the global debug logger) if a certain context containing a set of operations is too slow
=======
def log_if_slow_context(message, threshold=1, func=logbook_debug, args=None,
                        kwargs=None):
    """Logs a message (by default using the global debug logger) if a certain
       context containing a set of operations is too slow
>>>>>>> 77d97d59

    >>> with logged_if_slow('too slow!'):
    ...     ...
    """
    full_args = (message, ) if args is None else (message, ) + tuple(args)
    return _SlowContextNotifier(threshold, func, full_args, kwargs)


class _Local(threading.local):
    enabled = True

_local = _Local()


@contextmanager
def suppressed_deprecations():
    """Disables deprecation messages temporarily

    >>> with suppressed_deprecations():
    ...    call_some_deprecated_logic()
    """
    prev_enabled = _local.enabled
    _local.enabled = False
    try:
        yield
    finally:
        _local.enabled = prev_enabled


_deprecation_logger = Logger("deprecation")
_deprecation_locations = set()


def forget_deprecation_locations():
    _deprecation_locations.clear()


def _write_deprecations_if_needed(message, frame_correction=+2):
    if not _local.enabled:
        return
    caller_location = _get_caller_location()
    if caller_location not in _deprecation_locations:
        _deprecation_logger.warning(message, frame_correction=frame_correction)
        _deprecation_locations.add(caller_location)


def deprecation_message(message):
    _write_deprecations_if_needed("Deprecation message: {0}".format(message))


class _DeprecatedFunction(object):

    def __init__(self, func, message, obj=None, objtype=None):
        super(_DeprecatedFunction, self).__init__()
        self._func = func
        self._message = message
        self._obj = obj
        self._objtype = objtype

    def _get_underlying_func(self):
        returned = self._func
        if isinstance(returned, classmethod):
            if hasattr(returned, '__func__'):
                returned = returned.__func__
            else:
                returned = returned.__get__(self._objtype).__func__
        return returned

    def __call__(self, *args, **kwargs):
        func = self._get_underlying_func()
        warning = "{0} is deprecated.".format(self._get_func_str())
        if self._message is not None:
            warning += " {0}".format(self._message)
        _write_deprecations_if_needed(warning)
        if self._obj is not None:
            return func(self._obj, *args, **kwargs)
        elif self._objtype is not None:
            return func(self._objtype, *args, **kwargs)
        return func(*args, **kwargs)

    def _get_func_str(self):
        func = self._get_underlying_func()
        if self._objtype is not None:
            return '{0}.{1}'.format(self._objtype.__name__, func.__name__)
        return '{0}.{1}'.format(func.__module__, func.__name__)

    def __get__(self, obj, objtype):
        return self.bound_to(obj, objtype)

    def bound_to(self, obj, objtype):
        return _DeprecatedFunction(self._func, self._message, obj=obj,
                                   objtype=objtype)

    @property
    def __name__(self):
        return self._get_underlying_func().__name__

    @property
    def __doc__(self):
        returned = self._get_underlying_func().__doc__
        if returned:  # pylint: disable=no-member
            returned += "\n.. deprecated\n"  # pylint: disable=no-member
            if self._message:
                returned += "   {0}".format(self._message)  # pylint: disable=no-member
        return returned

    @__doc__.setter
    def __doc__(self, doc):
        self._get_underlying_func().__doc__ = doc


def deprecated(func=None, message=None):
    """Marks the specified function as deprecated, and emits a warning when
       it's called

    >>> @deprecated(message='No longer supported')
    ... def deprecated_func():
    ...     pass

    This will cause a warning log to be emitted when the function gets called,
    with the correct filename/lineno
    """
    if isinstance(func, string_types):
        assert message is None
        message = func
        func = None

    if func is None:
        return functools.partial(deprecated, message=message)

    return _DeprecatedFunction(func, message)


def _get_caller_location(stack_climb=3):
    frame = sys._getframe(stack_climb)  # pylint: disable=protected-access
    try:
        return (frame.f_code.co_name, frame.f_lineno)
    finally:
        del frame<|MERGE_RESOLUTION|>--- conflicted
+++ resolved
@@ -32,15 +32,10 @@
         self.thread.join()
 
 
-<<<<<<< HEAD
-def logged_if_slow(message, threshold=1, func=logbook_debug, args=None, kwargs=None):
-    """Logs a message (by default using the global debug logger) if a certain context containing a set of operations is too slow
-=======
-def log_if_slow_context(message, threshold=1, func=logbook_debug, args=None,
-                        kwargs=None):
+def logged_if_slow(message, threshold=1, func=logbook_debug, args=None,
+                   kwargs=None):
     """Logs a message (by default using the global debug logger) if a certain
        context containing a set of operations is too slow
->>>>>>> 77d97d59
 
     >>> with logged_if_slow('too slow!'):
     ...     ...
@@ -144,7 +139,8 @@
         if returned:  # pylint: disable=no-member
             returned += "\n.. deprecated\n"  # pylint: disable=no-member
             if self._message:
-                returned += "   {0}".format(self._message)  # pylint: disable=no-member
+                returned += "   {0}".format(
+                    self._message)  # pylint: disable=no-member
         return returned
 
     @__doc__.setter
