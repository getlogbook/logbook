# -*- coding: utf-8 -*-
"""
    logbook.queues
    ~~~~~~~~~~~~~~

    This module implements queue backends.

    :copyright: (c) 2010 by Armin Ronacher, Georg Brandl.
    :license: BSD, see LICENSE for more details.
"""
import json
from threading import Thread
import platform
from logbook.base import NOTSET, LogRecord, dispatch_record
from logbook.handlers import Handler, WrapperHandler
from logbook.helpers import PY2

if PY2:
    from Queue import Empty, Queue as ThreadQueue
else:
    from queue import Empty, Queue as ThreadQueue


class RabbitMQHandler(Handler):
    """A handler that acts as a RabbitMQ publisher, which publishes each record
    as json dump.  Requires the kombu module.

    The queue will be filled with JSON exported log records.  To receive such
    log records from a queue you can use the :class:`RabbitMQSubscriber`.


    Example setup::

        handler = RabbitMQHandler('amqp://guest:guest@localhost//', queue='my_log')
    """
    def __init__(self, uri=None, queue='logging', level=NOTSET,
                filter=None, bubble=False, context=None):
        Handler.__init__(self, level, filter, bubble)
        try:
            import kombu
        except ImportError:
            raise RuntimeError('The kombu library is required for '
                               'the RabbitMQSubscriber.')
        if uri:
            connection = kombu.Connection(uri)

        self.queue = connection.SimpleQueue(queue)

    def export_record(self, record):
        """Exports the record into a dictionary ready for JSON dumping.
        """
        return record.to_dict(json_safe=True)

    def emit(self, record):
        self.queue.put(self.export_record(record))

    def close(self):
        self.queue.close()


class ZeroMQHandler(Handler):
    """A handler that acts as a ZeroMQ publisher, which publishes each record
    as json dump.  Requires the pyzmq library.

    The queue will be filled with JSON exported log records.  To receive such
    log records from a queue you can use the :class:`ZeroMQSubscriber`.


    Example setup::

        handler = ZeroMQHandler('tcp://127.0.0.1:5000')
    """

    def __init__(self, uri=None, level=NOTSET, filter=None, bubble=False,
                 context=None):
        Handler.__init__(self, level, filter, bubble)
        try:
            import zmq
        except ImportError:
            raise RuntimeError('The pyzmq library is required for '
                               'the ZeroMQHandler.')
        #: the zero mq context
        self.context = context or zmq.Context()
        #: the zero mq socket.
        self.socket = self.context.socket(zmq.PUB)
        if uri is not None:
            self.socket.connect(uri)

    def export_record(self, record):
        """Exports the record into a dictionary ready for JSON dumping."""
        return record.to_dict(json_safe=True)

    def emit(self, record):
        self.socket.send(json.dumps(self.export_record(record)).encode("utf-8"))

    def close(self):
        self.socket.close()


class ThreadController(object):
    """A helper class used by queue subscribers to control the background
    thread.  This is usually created and started in one go by
    :meth:`~logbook.queues.ZeroMQSubscriber.dispatch_in_background` or
    a comparable function.
    """

    def __init__(self, subscriber, setup=None):
        self.setup = setup
        self.subscriber = subscriber
        self.running = False
        self._thread = None

    def start(self):
        """Starts the task thread."""
        self.running = True
        self._thread = Thread(target=self._target)
        self._thread.setDaemon(True)
        self._thread.start()

    def stop(self):
        """Stops the task thread."""
        if self.running:
            self.running = False
            self._thread.join()
            self._thread = None

    def _target(self):
        if self.setup is not None:
            self.setup.push_thread()
        try:
            while self.running:
                self.subscriber.dispatch_once(timeout=0.05)
        finally:
            if self.setup is not None:
                self.setup.pop_thread()


class SubscriberBase(object):
    """Baseclass for all subscribers."""

    def recv(self, timeout=None):
        """Receives a single record from the socket.  Timeout of 0 means nonblocking,
        `None` means blocking and otherwise it's a timeout in seconds after which
        the function just returns with `None`.

        Subclasses have to override this.
        """
        raise NotImplementedError()

    def dispatch_once(self, timeout=None):
        """Receives one record from the socket, loads it and dispatches it.  Returns
        `True` if something was dispatched or `False` if it timed out.
        """
        rv = self.recv(timeout)
        if rv is not None:
            dispatch_record(rv)
            return True
        return False

    def dispatch_forever(self):
        """Starts a loop that dispatches log records forever."""
        while 1:
            self.dispatch_once()

    def dispatch_in_background(self, setup=None):
        """Starts a new daemonized thread that dispatches in the background.
        An optional handler setup can be provided that pushed to the new
        thread (can be any :class:`logbook.base.StackedObject`).

        Returns a :class:`ThreadController` object for shutting down
        the background thread.  The background thread will already be
        running when this function returns.
        """
        controller = ThreadController(self, setup)
        controller.start()
        return controller


class RabbitMQSubscriber(SubscriberBase):
    """A helper that acts as RabbitMQ subscriber and will dispatch received
    log records to the active handler setup.  There are multiple ways to
    use this class.

    It can be used to receive log records from a queue::

        subscriber = RabbitMQSubscriber('amqp://guest:guest@localhost//')
        record = subscriber.recv()

    But it can also be used to receive and dispatch these in one go::

        with target_handler:
            subscriber = RabbitMQSubscriber('amqp://guest:guest@localhost//')
            subscriber.dispatch_forever()

    This will take all the log records from that queue and dispatch them
    over to `target_handler`.  If you want you can also do that in the
    background::

        subscriber = RabbitMQSubscriber('amqp://guest:guest@localhost//')
        controller = subscriber.dispatch_in_background(target_handler)

    The controller returned can be used to shut down the background
    thread::

        controller.stop()
    """

    def __init__(self, uri=None, queue='logging'):
        try:
            import kombu
        except ImportError:
            raise RuntimeError('The kombu library is required for '
                               'the RabbitMQSubscriber.')
        if uri:
            connection = kombu.Connection(uri)

        self.queue = connection.SimpleQueue(queue)

    def __del__(self):
        try:
            self.close()
        except AttributeError:
            # subscriber partially created
            pass

    def close(self):
        self.queue.close()

    def recv(self, timeout=None):
        """Receives a single record from the socket.  Timeout of 0 means nonblocking,
        `None` means blocking and otherwise it's a timeout in seconds after which
        the function just returns with `None`.
        """
        if timeout == 0:
            try:
                rv = self.queue.get(block=False)
            except Exception:
                return
        else:
            rv = self.queue.get(timeout=timeout)

        log_record = rv.payload
        rv.ack()

        return LogRecord.from_dict(log_record)


class ZeroMQSubscriber(SubscriberBase):
    """A helper that acts as ZeroMQ subscriber and will dispatch received
    log records to the active handler setup.  There are multiple ways to
    use this class.

    It can be used to receive log records from a queue::

        subscriber = ZeroMQSubscriber('tcp://127.0.0.1:5000')
        record = subscriber.recv()

    But it can also be used to receive and dispatch these in one go::

        with target_handler:
            subscriber = ZeroMQSubscriber('tcp://127.0.0.1:5000')
            subscriber.dispatch_forever()

    This will take all the log records from that queue and dispatch them
    over to `target_handler`.  If you want you can also do that in the
    background::

        subscriber = ZeroMQSubscriber('tcp://127.0.0.1:5000')
        controller = subscriber.dispatch_in_background(target_handler)

    The controller returned can be used to shut down the background
    thread::

        controller.stop()
    """

    def __init__(self, uri=None, context=None):
        try:
            import zmq
        except ImportError:
            raise RuntimeError('The pyzmq library is required for '
                               'the ZeroMQSubscriber.')
        self._zmq = zmq

        #: the zero mq context
        self.context = context or zmq.Context()
        #: the zero mq socket.
        self.socket = self.context.socket(zmq.SUB)
        if uri is not None:
<<<<<<< HEAD
            self.socket.connect(uri)
        self.socket.setsockopt_unicode(zmq.SUBSCRIBE, u'')
=======
            self.socket.bind(uri)
        self.socket.setsockopt(zmq.SUBSCRIBE, '')
>>>>>>> 384368aa

    def __del__(self):
        try:
            self.close()
        except AttributeError:
            # subscriber partially created
            pass

    def close(self):
        """Closes the zero mq socket."""
        self.socket.close()

    def recv(self, timeout=None):
        """Receives a single record from the socket.  Timeout of 0 means nonblocking,
        `None` means blocking and otherwise it's a timeout in seconds after which
        the function just returns with `None`.
        """
        if timeout is None:
            rv = self.socket.recv()
        elif not timeout:
            rv = self.socket.recv(self._zmq.NOBLOCK)
            if rv is None:
                return
        else:
            if not self._zmq.select([self.socket], [], [], timeout)[0]:
                return
            rv = self.socket.recv(self._zmq.NOBLOCK)
        if not PY2:
            rv = rv.decode("utf-8")
        return LogRecord.from_dict(json.loads(rv))


def _fix_261_mplog():
    """necessary for older python's to disable a broken monkeypatch
    in the logging module.  See multiprocessing/util.py for the
    hasattr() check.  At least in Python 2.6.1 the multiprocessing
    module is not imported by logging and as such the test in
    the util fails.
    """
    import logging
    import multiprocessing
    logging.multiprocessing = multiprocessing


class MultiProcessingHandler(Handler):
    """Implements a handler that dispatches over a queue to a different
    process.  It is connected to a subscriber with a
    :class:`multiprocessing.Queue`::

        from multiprocessing import Queue
        from logbook.queues import MultiProcessingHandler
        queue = Queue(-1)
        handler = MultiProcessingHandler(queue)

    """

    def __init__(self, queue, level=NOTSET, filter=None, bubble=False):
        Handler.__init__(self, level, filter, bubble)
        self.queue = queue
        _fix_261_mplog()

    def emit(self, record):
        self.queue.put_nowait(record.to_dict(json_safe=True))


class MultiProcessingSubscriber(SubscriberBase):
    """Receives log records from the given multiprocessing queue and
    dispatches them to the active handler setup.  Make sure to use the same
    queue for both handler and subscriber.  Idaelly the queue is set
    up with maximum size (``-1``)::

        from multiprocessing import Queue
        queue = Queue(-1)

    It can be used to receive log records from a queue::

        subscriber = MultiProcessingSubscriber(queue)
        record = subscriber.recv()

    But it can also be used to receive and dispatch these in one go::

        with target_handler:
            subscriber = MultiProcessingSubscriber(queue)
            subscriber.dispatch_forever()

    This will take all the log records from that queue and dispatch them
    over to `target_handler`.  If you want you can also do that in the
    background::

        subscriber = MultiProcessingSubscriber(queue)
        controller = subscriber.dispatch_in_background(target_handler)

    The controller returned can be used to shut down the background
    thread::

        controller.stop()

    If no queue is provided the subscriber will create one.  This one can the
    be used by handlers::

        subscriber = MultiProcessingSubscriber()
        handler = MultiProcessingHandler(subscriber.queue)
    """

    def __init__(self, queue=None):
        if queue is None:
            from multiprocessing import Queue
            queue = Queue(-1)
        self.queue = queue
        _fix_261_mplog()

    def recv(self, timeout=None):
        if timeout is None:
            rv = self.queue.get()
        else:
            try:
                rv = self.queue.get(block=False, timeout=timeout)
            except Empty:
                return None
        return LogRecord.from_dict(rv)


class ExecnetChannelHandler(Handler):
    """Implements a handler that dispatches over a execnet channel
    to a different process.
    """

    def __init__(self, channel, level=NOTSET, filter=None, bubble=False):
        Handler.__init__(self, level, filter, bubble)
        self.channel = channel

    def emit(self, record):
        self.channel.send(record.to_dict(json_safe=True))


class ExecnetChannelSubscriber(SubscriberBase):
    """subscribes to a execnet channel"""

    def __init__(self, channel):
        self.channel = channel

    def recv(self, timeout=-1):
        try:
            rv = self.channel.receive(timeout=timeout)
        except self.channel.RemoteError:
            #XXX: handle
            return None
        except (self.channel.TimeoutError, EOFError):
            return None
        else:
            return LogRecord.from_dict(rv)


class TWHThreadController(object):
    """A very basic thread controller that pulls things in from a
    queue and sends it to a handler.  Both queue and handler are
    taken from the passed :class:`ThreadedWrapperHandler`.
    """
    _sentinel = object()

    def __init__(self, wrapper_handler):
        self.wrapper_handler = wrapper_handler
        self.running = False
        self._thread = None

    def start(self):
        """Starts the task thread."""
        self.running = True
        self._thread = Thread(target=self._target)
        self._thread.setDaemon(True)
        self._thread.start()

    def stop(self):
        """Stops the task thread."""
        if self.running:
            self.wrapper_handler.queue.put_nowait(self._sentinel)
            self._thread.join()
            self._thread = None

    def _target(self):
        while 1:
            record = self.wrapper_handler.queue.get()
            if record is self._sentinel:
                self.running = False
                break
            self.wrapper_handler.handler.handle(record)


class ThreadedWrapperHandler(WrapperHandler):
    """This handled uses a single background thread to dispatch log records
    to a specific other handler using an internal queue.  The idea is that if
    you are using a handler that requires some time to hand off the log records
    (such as the mail handler) and would block your request, you can let
    Logbook do that in a background thread.

    The threaded wrapper handler will automatically adopt the methods and
    properties of the wrapped handler.  All the values will be reflected:

    >>> twh = ThreadedWrapperHandler(TestHandler())
    >>> from logbook import WARNING
    >>> twh.level_name = 'WARNING'
    >>> twh.handler.level_name
    'WARNING'
    """
    _direct_attrs = frozenset(['handler', 'queue', 'controller'])

    def __init__(self, handler):
        WrapperHandler.__init__(self, handler)
        self.queue = ThreadQueue(-1)
        self.controller = TWHThreadController(self)
        self.controller.start()

    def close(self):
        self.controller.stop()
        self.handler.close()

    def emit(self, record):
        self.queue.put_nowait(record)


class GroupMember(ThreadController):
    def __init__(self, subscriber, queue):
        ThreadController.__init__(self, subscriber, None)
        self.queue = queue

    def _target(self):
        if self.setup is not None:
            self.setup.push_thread()
        try:
            while self.running:
                record = self.subscriber.recv()
                if record:
                    try:
                        self.queue.put(record, timeout=0.05)
                    except Queue.Full:
                        pass
        finally:
            if self.setup is not None:
                self.setup.pop_thread()


class SubscriberGroup(SubscriberBase):
    """This is a subscriber which represents a group of subscribers.

    This is helpful if you are writing a server-like application which has
    "slaves". This way a user is easily able to view every log record which
    happened somewhere in the entire system without having to check every
    single slave::

        subscribers = SubscriberGroup([
            MultiProcessingSubscriber(queue),
            ZeroMQSubscriber('tcp://localhost:5000')
        ])
        with target_handler:
            subscribers.dispatch_forever()
    """
    def __init__(self, subscribers=None, queue_limit=10):
        self.members = []
        self.queue = ThreadQueue(queue_limit)
        for subscriber in subscribers or []:
            self.add(subscriber)

    def add(self, subscriber):
        """Adds the given `subscriber` to the group."""
        member = GroupMember(subscriber, self.queue)
        member.start()
        self.members.append(member)

    def recv(self, timeout=None):
        try:
            return self.queue.get(timeout=timeout)
        except Empty:
            return

    def stop(self):
        """Stops the group from internally recieving any more messages, once the
        internal queue is exhausted :meth:`recv` will always return `None`.
        """
        for member in self.members:
            self.member.stop()<|MERGE_RESOLUTION|>--- conflicted
+++ resolved
@@ -287,13 +287,8 @@
         #: the zero mq socket.
         self.socket = self.context.socket(zmq.SUB)
         if uri is not None:
-<<<<<<< HEAD
-            self.socket.connect(uri)
+            self.socket.bind(uri)
         self.socket.setsockopt_unicode(zmq.SUBSCRIBE, u'')
-=======
-            self.socket.bind(uri)
-        self.socket.setsockopt(zmq.SUBSCRIBE, '')
->>>>>>> 384368aa
 
     def __del__(self):
         try:
