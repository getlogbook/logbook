--- conflicted
+++ resolved
@@ -25,11 +25,7 @@
 
 from logbook.base import CRITICAL, ERROR, WARNING, NOTICE, INFO, DEBUG, \
      NOTSET, level_name_property, _missing, lookup_level, \
-<<<<<<< HEAD
-     ContextObject, ContextStackManager
-=======
-     Flags, ContextObject, _ContextObjectType
->>>>>>> 43957f36
+     Flags, ContextObject, ContextStackManager
 from logbook.helpers import rename, F
 
 
