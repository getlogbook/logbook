# -*- coding: utf-8 -*-
"""
    logbook.base
    ~~~~~~~~~~~~

    Base implementation for logbook.

    :copyright: (c) 2010 by Armin Ronacher, Georg Brandl.
    :license: BSD, see LICENSE for more details.
"""
from __future__ import with_statement

import os
import sys
import thread
import threading
import traceback
from contextlib import contextmanager
from itertools import chain
from weakref import ref as weakref
from datetime import datetime

from logbook.helpers import to_safe_json, parse_iso8601, F


# make sure to sync these up with _speedups.pyx
CRITICAL = 6
ERROR = 5
WARNING = 4
NOTICE = 3
INFO = 2
DEBUG = 1
NOTSET = 0

_level_names = {
    CRITICAL:   'CRITICAL',
    ERROR:      'ERROR',
    WARNING:    'WARNING',
    NOTICE:     'NOTICE',
    INFO:       'INFO',
    DEBUG:      'DEBUG',
    NOTSET:     'NOTSET'
}
_reverse_level_names = dict((v, k) for (k, v) in _level_names.iteritems())
_missing = object()


class cached_property(object):
    """A property that is lazily calculated and then cached."""

    def __init__(self, func, name=None, doc=None):
        self.__name__ = name or func.__name__
        self.__module__ = func.__module__
        self.__doc__ = doc or func.__doc__
        self.func = func

    def __get__(self, obj, type=None):
        if obj is None:
            return self
        value = obj.__dict__.get(self.__name__, _missing)
        if value is _missing:
            value = self.func(obj)
            obj.__dict__[self.__name__] = value
        return value


def level_name_property():
    """Returns a property that reflects the level as name from
    the internal level attribute.
    """
    def _get_level_name(self):
        return get_level_name(self.level)
    def _set_level_name(self, level):
        self.level = lookup_level(level)
    return property(_get_level_name, _set_level_name, doc=
        'The level as unicode string')


def lookup_level(level):
    """Return the integer representation of a logging level."""
    if isinstance(level, (int, long)):
        return level
    try:
        return _reverse_level_names[level]
    except KeyError:
        raise LookupError('unknown level name %s' % level)


try:
    from logbook._speedups import group_reflected_property, \
         ContextStackManager
except ImportError:
    from logbook._fallback import group_reflected_property, \
         ContextStackManager


def get_level_name(level):
    """Return the textual representation of logging level 'level'."""
    try:
        return _level_names[level]
    except KeyError:
        raise LookupError('unknown level')


class ExtraDict(dict):
    """A dictionary which returns ``u''`` on missing keys."""

    def __missing__(self, key):
        return u''

    def __repr__(self):
        return '%s(%s)' % (
            self.__class__.__name__,
            dict.__repr__(self)
        )


class _ExceptionCatcher(object):
    """Helper for exception caught blocks."""

    def __init__(self, logger, args, kwargs):
        self.logger = logger
        self.args = args
        self.kwargs = kwargs

    def __enter__(self):
        return self

    def __exit__(self, exc_type, exc_value, tb):
        if exc_type is not None:
            kwargs = self.kwargs.copy()
            kwargs['exc_info'] = (exc_type, exc_value, tb)
            self.logger.exception(*self.args, **kwargs)
        return True


class StackedObject(object):
    """Baseclass for all objects that provide stack manipulation
    operations.
    """

    def push_thread(self):
        """Pushes the stacked object to the thread stack."""
        raise NotImplementedError()

    def pop_thread(self):
        """Pops the stacked object from the thread stack."""
        raise NotImplementedError()

    def push_application(self):
        """Pushes the stacked object to the application stack."""
        raise NotImplementedError()

    def pop_application(self):
        """Pops the stacked object from the application stack."""
        raise NotImplementedError()

    @contextmanager
    def threadbound(self):
        """Can be used in combination with the `with` statement to
        execute code while the object is bound to the thread.
        """
        self.push_thread()
        try:
            yield self
        finally:
            self.pop_thread()

    @contextmanager
    def applicationbound(self):
        """Can be used in combination with the `with` statement to
        execute code while the object is bound to the application.
        """
        self.push_application()
        try:
            yield self
        finally:
            self.pop_application()

    def __enter__(self):
        self.push_thread()
        return self

    def __exit__(self, exc_type, exc_value, tb):
        self.pop_thread()


class ContextObject(StackedObject):
    """An object that can be bound to a context.  It is managed by the
    :class:`ContextStackManager`"""

    #: subclasses have to instanciate a :class:`ContextStackManager`
    #: object on this attribute which is then shared for all the
    #: subclasses of it.
    stack_manager = None

    def push_thread(self):
        """Pushes the context object to the thread stack."""
        self.stack_manager.push_thread(self)

    def pop_thread(self):
        """Pops the context object from the stack."""
        popped = self.stack_manager.pop_thread()
        assert popped is self, 'popped unexpected object'

    def push_application(self):
        """Pushes the context object to the application stack."""
        self.stack_manager.push_application(self)

    def pop_application(self):
        """Pops the context object from the stack."""
        popped = self.stack_manager.pop_application()
        assert popped is self, 'popped unexpected object'


class NestedSetup(StackedObject):
    """A nested setup can be used to configure multiple handlers
    and processors at once.
    """

    def __init__(self, objects=None):
        self.objects = list(objects or ())

    def push_application(self):
        for obj in self.objects:
            obj.push_application()

    def pop_application(self):
        for obj in reversed(self.objects):
            obj.pop_application()

    def push_thread(self):
        for obj in self.objects:
            obj.push_thread()

    def pop_thread(self):
        for obj in reversed(self.objects):
            obj.pop_thread()


class Processor(ContextObject):
    """Can be pushed to a stack to inject additional information into
    a log record as necessary::

        def inject_ip(record):
            record.extra['ip'] = '127.0.0.1'

        with Processor(inject_ip):
            ...
    """

    stack_manager = ContextStackManager()

    def __init__(self, callback=None):
        #: the callback that was passed to the constructor
        self.callback = callback

    def process(self, record):
        """Called with the log record that should be overridden.  The default
        implementation calls :attr:`callback` if it is not `None`.
        """
        if self.callback is not None:
            self.callback(record)


def _create_log_record(cls, dict):
    """Extra function for reduce because on Python 3 unbound methods
    can no longer be pickled.
    """
    return cls.from_dict(dict)


class LogRecord(object):
    """A LogRecord instance represents an event being logged.

    LogRecord instances are created every time something is logged. They
    contain all the information pertinent to the event being logged. The
    main information passed in is in msg and args
    """
    _pullable_information = frozenset((
        'func_name', 'module', 'filename', 'lineno', 'process_name', 'thread',
        'thread_name', 'formatted_exception', 'message', 'exception_name',
        'exception_message'
    ))
    _noned_on_close = frozenset(('exc_info', 'frame', 'calling_frame'))

    #: can be overriden by a handler to not close the record.  This could
    #: lead to memory leaks so it should be used carefully.
    keep_open = False

    #: the time of the log record creation as :class:`datetime.datetime`
    #: object.  This information is unavailable until the record was
    #: heavy initialized.
    time = None

    #: a flag that is `True` if the log record is heavy initialized which
    #: is not the case by default.
    heavy_initialized = False

    #: a flag that is `True` when heavy initialization is no longer possible
    late = False

    #: a flag that is `True` when all the information was pulled from the
    #: information that becomes unavailable on close.
    information_pulled = False

    def __init__(self, channel, level, msg, args=None, kwargs=None,
                 exc_info=None, extra=None, frame=None, dispatcher=None):
        #: the name of the logger that created it or any other textual
        #: channel description.  This is a descriptive name and should not
        #: be used for filtering.  A log record might have a
        #: :attr:`dispatcher` defined which provides more information for
        #: filtering if this is absolutely necessary.
        self.channel = channel
        #: The message of the log record as new-style format string.
        self.msg = msg
        #: the positional arguments for the format string.
        self.args = args or ()
        #: the keyword arguments for the format string.
        self.kwargs = kwargs or {}
        #: the level of the log record as integer.
        self.level = level
        #: optional exception information.  If set, this is a tuple in the
        #: form ``(exc_type, exc_value, tb)`` as returned by
        #: :func:`sys.exc_info`.
        self.exc_info = exc_info
        #: optional extra information as dictionary.  This is the place
        #: where custom log processors can attach custom context sensitive
        #: data.
        self.extra = ExtraDict(extra or ())
        #: If available, optionally the interpreter frame that pulled the
        #: heavy init.  This usually points to somewhere in the dispatcher.
        #: Might not be available for all calls and is removed when the log
        #: record is closed.
        self.frame = frame
        #: the PID of the current process
        self.process = None
        if dispatcher is not None:
            dispatcher = weakref(dispatcher)
        self._dispatcher = dispatcher

    def heavy_init(self):
        """Does the heavy initialization that could be expensive.  This must
        not be called from a higher stack level than when the log record was
        created and the later the initialization happens, the more off the
        date information will be for example.

        This is internally used by the record dispatching system and usually
        something not to worry about.
        """
        if self.heavy_initialized:
            return
        assert not self.late, 'heavy init is no longer possible'
        self.heavy_initialized = True
        self.process = os.getpid()
        self.time = datetime.utcnow()
        if self.frame is None:
            self.frame = sys._getframe(1)

    def pull_information(self):
        """A helper function that pulls all frame-related information into
        the object so that this information is available after the log
        record was closed.
        """
        if self.information_pulled:
            return
        # due to how cached_property is implemented, the attribute access
        # has the side effect of caching the attribute on the instance of
        # the class.
        for key in self._pullable_information:
            getattr(self, key)
        self.information_pulled = True

    def close(self):
        """Closes the log record.  This will set the frame and calling
        frame to `None` and frame-related information will no longer be
        available unless it was pulled in first (:meth:`pull_information`).
        This makes a log record safe for pickling and will clean up
        memory that might be still referenced by the frames.
        """
        for key in self._noned_on_close:
            setattr(self, key, None)
        self.late = True

    def __reduce_ex__(self, protocol):
        return _create_log_record, (type(self), self.to_dict())

    def to_dict(self, json_safe=False):
        """Exports the log record into a dictionary without the information
        that cannot be safely serialized like interpreter frames and
        tracebacks.
        """
        self.pull_information()
        rv = {}
        for key, value in self.__dict__.iteritems():
            if key[:1] != '_' and key not in self._noned_on_close:
                rv[key] = value
        # the extra dict is exported as regular dict
        rv['extra'] = dict(rv['extra'])
        if json_safe:
            return to_safe_json(rv)
        return rv

    @classmethod
    def from_dict(cls, d):
        """Creates a log record from an exported dictionary.  This also
        supports JSON exported dictionaries.
        """
        rv = object.__new__(cls)
        rv.update_from_dict(d)
        return rv

    def update_from_dict(self, d):
        """Like the :meth:`from_dict` classmethod, but will update the
        instance in place.  Helpful for constructors.
        """
        self.__dict__.update(d)
        for key in self._noned_on_close:
            setattr(self, key, None)
        self._information_pulled = True
        self._channel = None
        if isinstance(self.time, basestring):
            self.time = parse_iso8601(self.time)
        return self

    @cached_property
    def message(self):
        """The formatted message."""
        if not (self.args or self.kwargs):
            return self.msg
        try:
            return F(self.msg).format(*self.args, **self.kwargs)
        except Exception, e:
            # this obviously will not give a proper error message if the
            # information was not pulled and the log record no longer has
            # access to the frame.  But there is not much we can do about
            # that.
            raise TypeError(F('Could not format message with provided '
                              'arguments: {err}\n  msg=\'{msg}\'\n  '
                              'args={args} \n  kwargs={kwargs}.\n'
                              'Happened in file {file}, line {lineno}').format(
                err=e, msg=self.msg.encode('utf-8'), args=self.args,
                kwargs=self.kwargs, file=self.filename.encode('utf-8'),
                lineno=self.lineno
            ))

    level_name = level_name_property()

    @cached_property
    def calling_frame(self):
        """The frame in which the record has been created.  This only
        exists for as long the log record is not closed.
        """
        frm = self.frame
        globs = globals()
        while frm is not None and frm.f_globals is globs:
            frm = frm.f_back
        return frm

    @cached_property
    def func_name(self):
        """The name of the function that triggered the log call if
        available.  Requires a frame or that :meth:`pull_information`
        was called before.
        """
        cf = self.calling_frame
        if cf is not None:
            return cf.f_code.co_name

    @cached_property
    def module(self):
        """The name of the module that triggered the log call if
        available.  Requires a frame or that :meth:`pull_information`
        was called before.
        """
        cf = self.calling_frame
        if cf is not None:
            return cf.f_globals.get('__name__')

    @cached_property
    def filename(self):
        """The filename of the module in which the record has been created.
        Requires a frame or that :meth:`pull_information` was called before.
        """
        cf = self.calling_frame
        if cf is not None:
            fn = cf.f_code.co_filename
            if fn[:1] == '<' and fn[-1:] == '>':
                return fn
            return os.path.abspath(fn).decode(sys.getfilesystemencoding()
                                              or 'utf-8', 'replace')

    @cached_property
    def lineno(self):
        """The line number of the file in which the record has been created.
        Requires a frame or that :meth:`pull_information` was called before.
        """
        cf = self.calling_frame
        if cf is not None:
            return cf.f_lineno

    @cached_property
    def thread(self):
        """The ident of the thread.  This is evaluated late and means that
        if the log record is passed to another thread, :meth:`pull_information`
        was called in the old thread.
        """
        return thread.get_ident()

    @cached_property
    def thread_name(self):
        """The name of the thread.  This is evaluated late and means that
        if the log record is passed to another thread, :meth:`pull_information`
        was called in the old thread.
        """
        return threading.currentThread().getName()

    @cached_property
    def process_name(self):
        """The name of the process in which the record has been created."""
        # Errors may occur if multiprocessing has not finished loading
        # yet - e.g. if a custom import hook causes third-party code
        # to run when multiprocessing calls import. See issue 8200
        # for an example
        mp = sys.modules.get('multiprocessing')
        if mp is not None:  # pragma: no cover
            try:
                return mp.current_process().name
            except Exception:
                pass

    @cached_property
    def formatted_exception(self):
        """The formatted exception which caused this record to be created
        in case there was any.
        """
        if self.exc_info is not None:
            lines = traceback.format_exception(*self.exc_info)
            rv = ''.join(lines).decode('utf-8', 'replace')
            return rv.rstrip()

    @cached_property
    def exception_name(self):
        """The name of the exception."""
        if self.exc_info is not None:
            cls = self.exc_info[0]
            return unicode(cls.__module__ + '.' + cls.__name__)

    @property
    def exception_shortname(self):
        """An abbreviated exception name (no import path)"""
        return self.exception_name.rsplit('.')[-1]

    @cached_property
    def exception_message(self):
        """The message of the exception."""
        if self.exc_info is not None:
            val = self.exc_info[1]
            try:
                return unicode(val)
            except UnicodeError:
                return str(val).decode('utf-8', 'replace')

    @property
    def dispatcher(self):
        """The dispatcher that created the log record.  Might not exist because
        a log record does not have to be created from a logger or other
        dispatcher to be handled by logbook.  If this is set, it will point to
        an object that implements the :class:`~logbook.base.RecordDispatcher`
        interface.
        """
        if self._dispatcher is not None:
            return self._dispatcher()


class LoggerMixin(object):
    """This mixin class defines and implements the "usual" logger
    interface (i.e. the descriptive logging functions).

    Classes using this mixin have to implement a :meth:`!handle` method which
    takes a :class:`~logbook.LogRecord` and passes it along.
    """

    #: The name of the minimium logging level required for records to be
    #: created.
    level_name = level_name_property()

    def debug(self, *args, **kwargs):
        """Logs a :class:`~logbook.LogRecord` with the level set
        to :data:`~logbook.DEBUG`.
        """
        if DEBUG >= self.level:
            self._log(DEBUG, args, kwargs)

    def info(self, *args, **kwargs):
        """Logs a :class:`~logbook.LogRecord` with the level set
        to :data:`~logbook.INFO`.
        """
        if INFO >= self.level:
            self._log(INFO, args, kwargs)

    def warn(self, *args, **kwargs):
        """Logs a :class:`~logbook.LogRecord` with the level set
        to :data:`~logbook.WARNING`.  This function has an alias
        named :meth:`warning`.
        """
        if WARNING >= self.level:
            self._log(WARNING, args, kwargs)

    def warning(self, *args, **kwargs):
        """ALias for :meth:`warn`."""
        return self.warn(*args, **kwargs)

    def notice(self, *args, **kwargs):
        """Logs a :class:`~logbook.LogRecord` with the level set
        to :data:`~logbook.NOTICE`.
        """
        if NOTICE >= self.level:
            self._log(NOTICE, args, kwargs)

    def error(self, *args, **kwargs):
        """Logs a :class:`~logbook.LogRecord` with the level set
        to :data:`~logbook.ERROR`.
        """
        if ERROR >= self.level:
            self._log(ERROR, args, kwargs)

    def exception(self, *args, **kwargs):
        """Works exactly like :meth:`error` just that the message
        is optional and exception information is recorded.
        """
        if 'exc_info' not in kwargs:
            exc_info = sys.exc_info()
            assert exc_info[0] is not None, 'no exception occurred'
            kwargs.setdefault('exc_info', sys.exc_info())
        return self.error(*args, **kwargs)

    def critical(self, *args, **kwargs):
        """Logs a :class:`~logbook.LogRecord` with the level set
        to :data:`~logbook.CRITICAL`.
        """
        if CRITICAL >= self.level:
            self._log(CRITICAL, args, kwargs)

    def log(self, level, *args, **kwargs):
        """Logs a :class:`~logbook.LogRecord` with the level set
        to the `level` parameter.  Because custom levels are not
        supported by logbook, this method is mainly used to avoid
        the use of reflection (e.g.: :func:`getattr`) for programmatic
        logging.
        """
        level = lookup_level(level)
        if level >= self.level:
            self._log(level, args, kwargs)

    def catch_exceptions(self, *args, **kwargs):
        """A context manager that catches exceptions and calls
        :meth:`exception` for exceptions caught that way.  Example::

            with logger.catch_exceptions():
                execute_code_that_might_fail()
        """
        if not args:
            args = ('Uncaught exception occurred',)
        return _ExceptionCatcher(self, args, kwargs)

    def _log(self, level, args, kwargs):
        exc_info = kwargs.pop('exc_info', None)
        extra = kwargs.pop('extra', None)
        self.make_record_and_handle(level, args[0], args[1:], kwargs,
                                    exc_info, extra)


class RecordDispatcher(object):
    """A record dispatcher is the internal base class that implements
    the logic used by the :class:`~logbook.Logger`.
    """

    #: If this is set to `True` the dispatcher information will be suppressed
    #: for log records emitted from this logger.
    suppress_dispatcher = False

    def __init__(self, name=None, level=NOTSET):
        #: the name of the record dispatcher
        self.name = name
        #: list of handlers specific for this record dispatcher
        self.handlers = []
        #: optionally the name of the group this logger belongs to
        self.group = None
        #: the level of the record dispatcher as integer
        self.level = level

    disabled = group_reflected_property('disabled', False)
    level = group_reflected_property('level', NOTSET, fallback=NOTSET)

    def handle(self, record):
        """Call the handlers for the specified record.  This is
        invoked automatically when a record should be handled.
        The default implementation checks if the dispatcher is disabled
        and if the record level is greater than the level of the
        record dispatcher.  In that case it will call the handlers
        (:meth:`call_handlers`).
        """
        if not self.disabled and record.level >= self.level:
            self.call_handlers(record)

    def make_record_and_handle(self, level, msg, args, kwargs, exc_info, extra):
        """Creates a record from some given arguments and heads it
        over to the handling system.
        """
        channel = None
        if not self.suppress_dispatcher:
            channel = self
        record = LogRecord(self.name, level, msg, args, kwargs, exc_info,
                           extra, None, channel)
        try:
            self.handle(record)
        finally:
            record.late = True
            if not record.keep_open:
                record.close()

    def call_handlers(self, record):
        """Pass a record to all relevant handlers in the following
        order:

        -   per-dispatcher handlers are handled first
        -   afterwards all the current context handlers in the
            order they were pushed

        Before the first handler is invoked, the record is processed
        (:meth:`process_record`).
        """
        # for performance reasons records are only heavy initialized
        # and processed if at least one of the handlers has a higher
        # level than the record and that handler is not a black hole.
        record_initialized = False

        # Both logger attached handlers as well as context specific
        # handlers are handled one after another.  The latter also
        # include global handlers.
<<<<<<< HEAD
        for handler in chain(self.handlers, Handler.stack_manager.iter_context_objects()):
            # skip records that this handler is not interested in
            if record.level < handler.level:
=======
        for handler in chain(self.handlers, Handler.iter_context_objects()):
            # skip records that this handler is not interested in based
            # on the 
            if not handler.should_handle(record):
>>>>>>> e92e6a0a
                continue

            # if this is a blackhole handler, don't even try to
            # do further processing, stop right away
            if handler.blackhole:
                break

            # we are about to handle the record.  If it was not yet
            # processed by context-specific record processors we
            # have to do that now and remeber that we processed
            # the record already.
            if not record_initialized:
                record.heavy_init()
                self.process_record(record)
                record_initialized = True

            # a filter can still veto the handling of the record.
            if handler.filter is not None \
               and not handler.filter(record, handler):
                continue

            # handle the record.  If the record was handled and
            # the record is not bubbling we can abort now.
            if handler.handle(record) and not handler.bubble:
                break

    def process_record(self, record):
        """Processes the record with all context specific processors.  This
        can be overriden to also inject additional information as necessary
        that can be provided by this record dispatcher.
        """
        if self.group is not None:
            self.group.process_record(record)
        for processor in Processor.stack_manager.iter_context_objects():
            processor.process(record)


class Logger(RecordDispatcher, LoggerMixin):
    """Instances of the Logger class represent a single logging channel.
    A "logging channel" indicates an area of an application. Exactly
    how an "area" is defined is up to the application developer.

    Names used by logbook should be descriptive and are intended for user
    display, not for filtering.  Filtering should happen based on the
    context information instead.

    A logger internally is a subclass of a
    :class:`~logbook.base.RecordDispatcher` that implements the actual
    logic.  If you want to implement a custom logger class, have a look
    at the interface of that class as well.
    """


class LoggerGroup(object):
    """A LoggerGroup represents a group of loggers.  It cannot emit log
    messages on its own but it can be used to set the disabled flag and
    log level of all loggers in the group.

    Furthermore the :meth:`process_record` method of the group is called
    by any logger in the group which by default calls into the
    :attr:`processor` callback function.
    """

    def __init__(self, loggers=None, level=NOTSET, processor=None):
        if loggers is None:
            loggers = []
        #: a list of all loggers on the logger group.  Use the
        #: :meth:`add_logger` and :meth:`remove_logger` methods to add
        #: or remove loggers from this list, or make sure to set their
        #: :attr:`~RecordDispatcher.group` attribute appropriately.
        self.loggers = loggers
        #: the level of the group.  This is reflected to the loggers
        #: in the group unless they overrode the setting.
        self.level = lookup_level(level)
        #: the disabled flag for all loggers in the group, unless
        #: the loggers overrode the setting.
        self.disabled = False
        #: an optional callback function that is executed to process
        #: the log records of all loggers in the group.
        self.processor = processor

    def add_logger(self, logger):
        """Adds a logger to this group."""
        assert logger.group is None, 'Logger already belongs to a group'
        logger.group = self
        self.loggers.append(logger)

    def remove_logger(self, logger):
        """Removes a logger from the group."""
        self.loggers.remove(logger)
        logger.group = None

    def process_record(self, record):
        """Like :meth:`Logger.process_record` but for all loggers in
        the group.  By default this calls into the :attr:`processor`
        function is it's not `None`.
        """
        if self.processor is not None:
            self.processor(record)


_default_dispatcher = RecordDispatcher()


def dispatch_record(record):
    """Passes a record on to the handlers on the stack.  This is useful when
    log records are created programmatically and already have all the
    information attached and should be dispatched independent of a logger.
    """
    _default_dispatcher.call_handlers(record)


# at that point we are save to import handler
from logbook.handlers import Handler<|MERGE_RESOLUTION|>--- conflicted
+++ resolved
@@ -739,16 +739,9 @@
         # Both logger attached handlers as well as context specific
         # handlers are handled one after another.  The latter also
         # include global handlers.
-<<<<<<< HEAD
         for handler in chain(self.handlers, Handler.stack_manager.iter_context_objects()):
             # skip records that this handler is not interested in
-            if record.level < handler.level:
-=======
-        for handler in chain(self.handlers, Handler.iter_context_objects()):
-            # skip records that this handler is not interested in based
-            # on the 
             if not handler.should_handle(record):
->>>>>>> e92e6a0a
                 continue
 
             # if this is a blackhole handler, don't even try to
