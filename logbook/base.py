--- conflicted
+++ resolved
@@ -80,7 +80,6 @@
         'The level as unicode string')
 
 
-<<<<<<< HEAD
 def lookup_level(level):
     """Return the integer representation of a logging level."""
     if isinstance(level, (int, long)):
@@ -91,10 +90,7 @@
         raise LookupError('unknown level name %s' % level)
 
 
-def _group_reflected_property(name, default, fallback=_missing):
-=======
 def group_reflected_property(name, default, fallback=_missing):
->>>>>>> 775a54e2
     """Returns a property for a given name that falls back to the
     value of the group if set.  If there is no such group, the
     provided default is used.
