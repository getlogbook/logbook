--- conflicted
+++ resolved
@@ -206,162 +206,6 @@
                 self.enqueue(record)
 
 
-<<<<<<< HEAD
-class GrowlHandler(Handler):
-    """A handler that dispatches to Growl.  Requires that either growl-py or
-    py-Growl are installed.
-    """
-
-    def __init__(self, application_name=None, icon=None, host=None,
-                 password=None, level=NOTSET, filter=None, bubble=False):
-        Handler.__init__(self, level, filter, bubble)
-
-        # growl is using the deprecated md5 module, but we really don't need
-        # to see that deprecation warning
-        from warnings import filterwarnings
-        filterwarnings(module='Growl', category=DeprecationWarning,
-                       action='ignore')
-
-        try:
-            import Growl
-            self._growl = Growl
-        except ImportError:
-            raise RuntimeError('The growl module is not available.  You have '
-                               'to install either growl-py or py-Growl to '
-                               'use the GrowlHandler.')
-
-        # if no application name is provided, guess it from the executable
-        if application_name is None:
-            application_name = get_application_name()
-
-        if icon is not None:
-            if not os.path.isfile(icon):
-                raise IOError('Filename to an icon expected.')
-            icon = self._growl.Image.imageFromPath(icon)
-        else:
-            try:
-                icon = self._growl.Image.imageWithIconForCurrentApplication()
-            except TypeError:
-                icon = None
-
-        self.application_name = application_name
-        self._notifier = self._growl.GrowlNotifier(
-            applicationName=application_name,
-            applicationIcon=icon,
-            notifications=['Notset', 'Debug', 'Info', 'Notice', 'Warning',
-                           'Error', 'Critical'],
-            hostname=host,
-            password=password
-        )
-        self._notifier.register()
-
-    def is_sticky(self, record):
-        """Returns `True` if the sticky flag should be set for this record.
-        The default implementation marks errors and criticals sticky.
-        """
-        return record.level >= ERROR
-
-    def get_priority(self, record):
-        """Returns the priority flag for Growl.  Errors and criticals are
-        get highest priority (2), warnings get higher priority (1) and the
-        rest gets 0.  Growl allows values between -2 and 2.
-        """
-        if record.level >= ERROR:
-            return 2
-        elif record.level == WARNING:
-            return 1
-        return 0
-
-    def make_title(self, record):
-        """Called to get the title from the record."""
-        return u'%s: %s' % (record.channel, record.level_name.title())
-
-    def make_text(self, record):
-        """Called to get the text of the record."""
-        return record.message
-
-    def emit(self, record):
-        title = self.make_title(record)
-        text = self.make_text(record)
-        self._notifier.notify(record.level_name.title(), title, text,
-                              sticky=self.is_sticky(record),
-                              priority=self.get_priority(record))
-
-
-class LibNotifyHandler(Handler):
-    """A handler that dispatches to libnotify.  Requires pynotify installed.
-    If `no_init` is set to `True` the initialization of libnotify is skipped.
-    """
-
-    def __init__(self, application_name=None, icon=None, no_init=False,
-                 level=NOTSET, filter=None, bubble=False):
-        Handler.__init__(self, level, filter, bubble)
-
-        try:
-            import pynotify
-            self._pynotify = pynotify
-        except ImportError:
-            raise RuntimeError('The pynotify library is required for '
-                               'the LibNotifyHandler.')
-
-        if not self.no_init:
-            if application_name is None:
-                application_name = get_application_name()
-            pynotify.init(application_name)
-        self.application_name = application_name
-        self.icon = icon
-
-    def set_icon(self, notifier, icon):
-        try:
-            from gtk import gdk
-        except ImportError:
-            #TODO: raise a warning?
-            raise RuntimeError('The gtk.gdk module is required to set an icon.')
-
-        if icon is not None:
-            if not isinstance(icon, gdk.Pixbuf):
-                icon = gdk.pixbuf_new_from_file(icon)
-            notifier.set_icon_from_pixbuf(icon)
-
-    def get_expires(self, record):
-        """Returns either EXPIRES_DEFAULT or EXPIRES_NEVER for this record.
-        The default implementation marks errors and criticals as EXPIRES_NEVER.
-        """
-        pn = self._pynotify
-        return pn.EXPIRES_NEVER if record.level >= ERROR else pn.EXPIRES_DEFAULT
-
-    def get_urgency(self, record):
-        """Returns the urgency flag for pynotify.  Errors and criticals are
-        get highest urgency (CRITICAL), warnings get higher priority (NORMAL)
-        and the rest gets LOW.
-        """
-        pn = self._pynotify
-        if record.level >= ERROR:
-            return pn.URGENCY_CIRITICAL
-        elif record.level == WARNING:
-            return pn.URGENCY_NORMAL
-        return pn.URGENCY_LOW
-
-    def make_summary(self, record):
-        """Called to get the summary from the record."""
-        return u'%s: %s' % (record.channel, record.level_name.title())
-
-    def make_body(self, record):
-        """Called to get the body of the record."""
-        return record.message
-
-    def emit(self, record):
-        summary = self.make_summary(record)
-        body = self.make_body(record)
-        notifier = self._pynotify.Notification(summary, body)
-        notifier.set_urgency(self.get_urgency(record))
-        notifier.set_timeout(self.get_expires(record))
-        self.set_icon(notifier, self.icon)
-        notifier.show()
-
-
-=======
->>>>>>> f1593658
 class TwitterFormatter(StringFormatter):
     """Works like the standard string formatter and is used by the
     :class:`TwitterHandler` unless changed.
