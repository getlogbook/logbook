"""
Logbook Fork of Logging
"""
# Copyright 2001-2010 by Vinay Sajip. All Rights Reserved.
#
# Copyright 2010 by Armin Ronacher, Georg Brandl.

from __future__ import with_statement
import os
import sys
import time
import traceback
import warnings
import thread
import threading
<<<<<<< HEAD
=======
from cStringIO import StringIO
from itertools import chain
from contextlib import contextmanager
>>>>>>> 90864d64

from datetime import datetime


CRITICAL = 50
ERROR = 40
WARNING = 30
INFO = 20
DEBUG = 10
NOTSET = 0

_level_names = {
    CRITICAL:   'CRITICAL',
    ERROR:      'ERROR',
    WARNING:    'WARNING',
    INFO:       'INFO',
    DEBUG:      'DEBUG',
    NOTSET:     'NOTSET'
}
_reverse_level_names = dict((v, k) for (k, v) in _level_names.iteritems())
_missing = object()
_main_thread = thread.get_ident()

_global_handlers = []
_context_handler_lock = threading.Lock()
_context_handlers = threading.local()


def iter_context_handlers():
    handlers = list(_global_handlers)
    handlers.extend(getattr(_context_handlers, 'stack', ()))
    return reversed(handlers)


class cached_property(object):

    def __init__(self, func, name=None, doc=None):
        self.__name__ = name or func.__name__
        self.__module__ = func.__module__
        self.__doc__ = doc or func.__doc__
        self.func = func

    def __get__(self, obj, type=None):
        if obj is None:
            return self
        value = obj.__dict__.get(self.__name__, _missing)
        if value is _missing:
            value = self.func(obj)
            obj.__dict__[self.__name__] = value
        return value


def get_level_name(level):
    """Return the textual representation of logging level 'level'."""
    return _level_names.get(level, ('Level %s' % level))


def _lookup_level(level):
    if isinstance(level, (int, long)):
        return level
    try:
        return _reverse_level_names[level]
    except KeyError:
        raise LookupError('unknown level name %s' % level)


class LogRecord(object):
    """A LogRecord instance represents an event being logged.

    LogRecord instances are created every time something is logged. They
    contain all the information pertinent to the event being logged. The
    main information passed in is in msg and args
    """
    _pullable_information = ('func_name', 'module', 'filename', 'lineno',
                             'frame_name', 'process_name')

    def __init__(self, name, level, msg, args=None, kwargs=None,
                 exc_info=None, extra=None, frame=None):
        self.timestamp = time.time()
        self.name = name
        self.msg = msg
        self.args = args or ()
        self.kwargs = kwargs or {}
        self.level = level
        self.exc_info = exc_info
        self.extra = extra
        self.frame = frame
        self.thread = thread.get_ident()
        self.process = os.getpid()
        self._information_pulled = False

    def pull_information(self):
        if self._information_pulled:
            return
        for key in self._pullable_information:
            getattr(self, key)
        self._information_pulled = True

    def close(self):
        self.frame = None
        self.calling_frame = None

    @cached_property
    def formatted_message(self):
        return self.msg.format(*self.args, **self.kwargs)

    @cached_property
    def time(self):
        return datetime.utcfromtimestamp(self.timestamp)

    @cached_property
    def level_name(self):
        return get_level_name(self.level)

    @cached_property
    def calling_frame(self):
        frm = self.frame
        globs = globals()
        while frm is not None and frm.f_globals is globs:
            frm = frm.f_back
        return frm

    @cached_property
    def func_name(self):
        cf = self.calling_frame
        if cf is not None:
            return cf.f_code.co_name

    @cached_property
    def module(self):
        cf = self.calling_frame
        if cf is not None:
            return cf.f_globals.get('__name__')

    @cached_property
    def filename(self):
        cf = self.calling_frame
        if cf is not None:
            return os.path.abspath(cf.f_code.co_filename)

    @cached_property
    def lineno(self):
        cf = self.calling_frame
        if cf is not None:
            return cf.f_lineno

    @cached_property
    def frame_name(self):
        if self.thread == _main_thread:
            return 'MainThread'
        for thread in threading.enumerate():
            if thread.ident == self.thread:
                return thread.name

    @cached_property
    def process_name(self):
        # Errors may occur if multiprocessing has not finished loading
        # yet - e.g. if a custom import hook causes third-party code
        # to run when multiprocessing calls import. See issue 8200
        # for an example
        mp = sys.modules.get('multiprocessing')
        if mp is not None:
            try:
                return mp.current_process().name
            except Exception:
                pass

    def format_exception(self):
        if self.exc_info is not None:
            lines = traceback.format_exception(*self.exc_info)
            rv = ''.join(lines).decode('utf-8', 'replace')
            return rv.rstrip()


class Formatter(object):

    def format(self, record):
        pass


class SimpleFormatter(Formatter):
    """
    The SimpleFormatter formats the record according to a single format string
    in str.format() style.  You can access all record attributes using
    ``{record.attribute}`` in the format string.
    """

    def __init__(self, format_string=u'[{record.time:%Y-%m-%d %H:%M}] '
                 u'{record.level_name}: {record.name}: {record.message}'):
        self.format_string = format_string

    def format(self, record):
        rv = self.format_string.format(record=record)
        exc_info = record.format_exception()
        if exc_info is not None:
            rv += u'\n' + exc_info
        return rv


def _level_name_property():
    def _get_level_name(self):
        return get_level_name(self.level)
    def _set_level_name(self, level):
        self.level = _lookup_level(level)
    return property(_get_level_name, _set_level_name)


class Handler(object):
    """Handler instances dispatch logging events to specific destinations.

    The base handler class. Acts as a placeholder which defines the Handler
    interface. Handlers can optionally use Formatter instances to format
    records as desired. By default, no formatter is specified; in this case,
    the 'raw' message as determined by record.message is logged.
    """

    def __init__(self, level=NOTSET):
        self.name = None
        self.level = _lookup_level(level)
        self.formatter = None
        self.lock = threading.RLock()

    level_name = _level_name_property()

    def format(self, record):
        """Format the specified record with the formatter on the handler."""
        fmt = self.formatter
        if fmt is not None:
            return fmt.format(record)

    def handle(self, record):
        """Emits and falls back."""
        try:
            self.emit(record)
        except Exception:
            self.handle_error(record, sys.exc_info())

    def emit(self, record):
        """Emit the specified logging record.

        Wrap the actual emission of the record with acquisition/release of
        the I/O thread lock.
        """

    def close(self):
        """Tidy up any resources used by the handler."""

    def push_context(self, bubble=True):
        """Push the handler for the current context."""
        with _context_handler_lock:
            item = self, bubble
            stack = getattr(_context_handlers, 'stack', None)
            if stack is None:
                _context_handlers.stack = [item]
            else:
                stack.append(item)

    def pop_context(self):
        """Pop the handler from the current context."""
        with _context_handler_lock:
            stack = getattr(_context_handlers, 'stack', None)
            assert stack, 'no handlers on stack'
            assert stack.pop()[0] is self, 'poped unexpected handler'

    def push_global(self, bubble=True):
        """Push the handler to the global stack."""
        _global_handlers.append((self, bubble))

    def pop_global(self):
        """Pop the handler from the global stack."""
        assert _global_handlers, 'no handlers on global stack'
        assert _global_handlers.pop() is self, 'poped unexpected handler'

    @contextmanager
    def contextbound(self):
        self.push_context()
        try:
            yield
        finally:
            self.pop_context()

    @contextmanager
    def applicationbound(self):
        self.push_global()
        try:
            yield
        finally:
            self.pop_global()

    def handle_error(self, record, exc_info):
        """Handle errors which occur during an emit() call."""
        try:
            traceback.print_exception(*(exc_info + (None, sys.stderr)))
            sys.stderr.write('Logged from file %s, line %s\n' % (
                             record.filename, record.lineno))
        except IOError:
            pass


class StreamHandler(Handler):
    """a handler class which writes logging records, appropriately formatted,
    to a stream. note that this class does not close the stream, as sys.stdout
    or sys.stderr may be used.
    """

    def __init__(self, stream=None):
        Handler.__init__(self)
        if stream is None:
            stream = sys.stderr
        self.stream = stream
        self.lock = threading.RLock()

    def close(self):
        self.stream.close()

    def flush(self):
        """Flushes the stream."""
        if self.stream and hasattr(self.stream, 'flush'):
            self.stream.flush()

    def emit(self, record):
        with self.lock:
            msg = self.format(record)
            stream = self.stream
            enc = getattr(stream, 'encoding', None) or 'utf-8'
            stream.write(('%s\n' % msg).encode(enc, 'replace'))
            self.flush()


class TestHandler(StreamHandler):
    """Like a stream handler but keeps the values in memory."""

    def __init__(self):
        Handler.__init__(self, StringIO())

    def get_contents(self):
        return self.stream.getvalue()


class Logger(object):
    """Instances of the Logger class reself.level
    present a single logging channel. A
    "logging channel" indicates an area of an application. Exactly how an
    "area" is defined is up to the application developer. Since an
    application can have any number of areas, logging channels are identified
    by a unique string. Application areas can be nested (e.g. an area
    of "input processing" might include sub-areas "read CSV files", "read
    XLS files" and "read Gnumeric files"). To cater for this natural nesting,
    channel names are organized into a namespace hierarchy where levels are
    separated by periods, much like the Java or Python package namespace. So
    in the instance given above, channel names might be "input" for the upper
    level, and "input.csv", "input.xls" and "input.gnu" for the sub-levels.
    There is no arbitrary limit to the depth of nesting.
    """

    def __init__(self, name, level=NOTSET):
        self.name = name
        self.level = _lookup_level(level)
        self.disabled = False
        self.handlers = []

    level_name = _level_name_property()

    def debug(self, msg, *args, **kwargs):
        if self.is_enabled_for(DEBUG):
            self._log(DEBUG, msg, args, **kwargs)

    def info(self, msg, *args, **kwargs):
        if self.is_enabled_for(INFO):
            self._log(INFO, msg, args, **kwargs)

    def warning(self, msg, *args, **kwargs):
        if self.is_enabled_for(WARNING):
            self._log(WARNING, msg, args, **kwargs)

    def error(self, msg, *args, **kwargs):
        if self.is_enabled_for(ERROR):
            self._log(ERROR, msg, args, **kwargs)

    def exception(self, msg, *args, **kwargs):
        if self.is_enabled_for(ERROR):
            kwargs['exc_info'] = sys.exc_info()
            self.error(msg, *args, **kwargs)

    def critical(self, msg, *args, **kwargs):
        if self.is_enabled_for(CRITICAL):
            self._log(CRITICAL, msg, args, **kwargs)

    def log(self, level, msg, *args, **kwargs):
        if self.is_enabled_for(level):
            self._log(level, msg, args, **kwargs)

    def _log(self, level, msg, args, kwargs=None, exc_info=None, extra=None):
        record = LogRecord(self.name, level, msg, args, kwargs, exc_info,
                           extra, sys._getframe(1))
        try:
            self.handle(record)
        finally:
            record.close()

    def handle(self, record):
        """Call the handlers for the specified record."""
        if not self.disabled:
            self.call_handlers(record)

    def call_handlers(self, record):
        """Pass a record to all relevant handlers."""
        # logger attached handlers are always handled and before the
        # context specific handlers are running.  There is no way to
        # disable those unless by removing the handlers.
        for handler in self.handlers:
            if record.level >= handler.level:
                handler.handle(record)

        # after that, context specific handlers run (this includes the
        # global handlers)
        for handler, bubble in iter_context_handlers():
            if record.level >= handler.level:
                handler.handle(record)
                if not bubble:
                    break

    def is_enabled_for(self, level):
        """Is this logger enabled for level 'level'?"""
        assert isinstance(level, (int, long))
        return level >= self.level


class LoggerAdapter(object):
    """An adapter for loggers which makes it easier to specify contextual
    information in logging output.
    """

    def __init__(self, logger):
        self.logger = logger

    def process(self, msg, kwargs):
        if kwargs['extra'] is None:
            kwargs['extra'] = {}
        self.inject_values(kwargs['extra'])
        return msg, kwargs

    def inject_values(self, extra):
        pass

    def debug(self, msg, *args, **kwargs):
        msg, kwargs = self.process(msg, kwargs)
        self.logger.debug(msg, *args, **kwargs)

    def info(self, msg, *args, **kwargs):
        msg, kwargs = self.process(msg, kwargs)
        self.logger.info(msg, *args, **kwargs)

    def warning(self, msg, *args, **kwargs):
        msg, kwargs = self.process(msg, kwargs)
        self.logger.warning(msg, *args, **kwargs)

    def error(self, msg, *args, **kwargs):
        msg, kwargs = self.process(msg, kwargs)
        self.logger.error(msg, *args, **kwargs)

    def exception(self, msg, *args, **kwargs):
        msg, kwargs = self.process(msg, kwargs)
        self.logger.exception(msg, *args, **kwargs)

    def critical(self, msg, *args, **kwargs):
        msg, kwargs = self.process(msg, kwargs)
        self.logger.critical(msg, *args, **kwargs)

    def log(self, level, msg, *args, **kwargs):
        msg, kwargs = self.process(msg, kwargs)
        self.logger.log(level, msg, *args, **kwargs)

    def is_enabled_for(self, level):
        """See if the underlying logger is enabled for the specified level."""
        return self.logger.is_enabled_for(level)


class SimpleLoggerAdapter(LoggerAdapter):
    """Injects a dictionary into the log record's extra dict."""

    def __init__(self, logger, extra):
        super(SimpleLoggerAdapter, self).__init__(logger)
        self.extra = extra

    def inject_values(self, extra):
        extra.update(self.extra)


class log_warnings_to(object):
    """A context manager that copies and restores the warnings filter upon
    exiting the context, and logs warnings using the logbook system.

    The 'record' argument specifies whether warnings should be captured by a
    custom implementation of warnings.showwarning() and be appended to a list
    returned by the context manager. Otherwise None is returned by the context
    manager. The objects appended to the list are arguments whose attributes
    mirror the arguments to showwarning().
    """

    def __init__(self, logger, save_filters=False):
        self._logger = logger
        self._entered = False
        self._save_filters = save_filters

    def __enter__(self):
        if self._entered:
            raise RuntimeError("Cannot enter %r twice" % self)
        self._entered = True
        if self._save_filters:
            self._filters = warnings.filters
            warnings.filters = self._filters[:]
        self._showwarning = warnings.showwarning
        def showwarning(message, category, filename, lineno,
                        file=None, line=None):
            formatted = warnings.formatwarning(message, category, filename,
                                               lineno, line)
            self._logger.warning("%s", formatted)
        warnings.showwarning = showwarning

    def __exit__(self, *exc_info):
        if not self._entered:
            raise RuntimeError("Cannot exit %r without entering first" % self)
        if self._save_filters:
            warnings.filters = self._filters
        warnings.showwarning = self._showwarning


if 0:


    def handle_request(request):
        handler = logbook.Handler()
        handler.add_processor(AddRequestData(request))
        handler.push()
        try:
            pass
        finally:
            handler.pop()<|MERGE_RESOLUTION|>--- conflicted
+++ resolved
@@ -13,12 +13,8 @@
 import warnings
 import thread
 import threading
-<<<<<<< HEAD
-=======
 from cStringIO import StringIO
-from itertools import chain
 from contextlib import contextmanager
->>>>>>> 90864d64
 
 from datetime import datetime
 
